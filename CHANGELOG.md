--- conflicted
+++ resolved
@@ -1,9 +1,5 @@
 ## v1.2.0
-<<<<<<< HEAD
 Date: 2024-07-14
-=======
-Date: 2025-XX-XX
->>>>>>> 8663305c
 
 - Delete unused dependencies and add `requirements.txt`
 - Running the scripts parsing arguments from the terminal is no longer supported
@@ -11,11 +7,8 @@
 - Add a Latin Hypercube Sampler script (`R` with `lhs` required)
 - Remove PTMCMC since the code does not parallelize properly and ptemcee is no longer maintained
 - Fix range of pocoMC uniform prior distributions. This does not cause problems with previous results, since the `log_likelihood` evaluates to `-np.inf` for values outside the prior range. Thanks @wenbin1501110084 for pointing this out.
-<<<<<<< HEAD
 - Add a script to sample posterior clusters from the posterior chain file after a Bayesian inference run.
-=======
 - Add possibility to use pocoMC with a custom prior distribution class
->>>>>>> 8663305c
 
 [Link to diff from previous version](https://github.com/Hendrik1704/GPBayesTools-HIC/compare/v1.1.0...v1.2.0)
 
