--- conflicted
+++ resolved
@@ -4,14 +4,11 @@
 - Delete unused dependencies and add `requirements.txt`
 - Running the scripts parsing arguments from the terminal is no longer supported
 - Move all examples to the `examples` directory
-<<<<<<< HEAD
 - Add a Latin Hypercube Sampler script (`R` with `lhs` required)
 - Remove PTMCMC since the code does not parallelize properly and ptemcee is no longer maintained
+- Fix range of pocoMC uniform prior distributions. This does not cause problems with previous results, since the `log_likelihood` evaluates to `-np.inf` for values outside the prior range. Thanks @wenbin1501110084 for pointing this out.
 
 [Link to diff from previous version](https://github.com/Hendrik1704/GPBayesTools-HIC/compare/v1.1.0...v1.2.0)
-=======
-- Fix range of pocoMC uniform prior distributions. This does not cause problems with previous results, since the `log_likelihood` evaluates to `-np.inf` for values outside the prior range. Thanks @wenbin1501110084 for pointing this out.
->>>>>>> 687d66eb
 
 ## v1.1.0
 Date: 2024-07-24
