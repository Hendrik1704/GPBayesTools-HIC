{
 "cells": [
  {
   "cell_type": "code",
   "execution_count": 1,
   "metadata": {},
   "outputs": [],
   "source": [
    "%matplotlib inline\n",
    "\n",
    "from os import path\n",
    "import os\n",
    "import sys\n",
    "sys.path.insert(0, path.abspath('../'))\n",
    "\n",
    "from src.mcmc import Chain"
   ]
  },
  {
   "cell_type": "code",
   "execution_count": null,
   "metadata": {},
   "outputs": [],
   "source": [
    "exp_path = \"./separate_training_posterior_data/example_data_test.pkl\"\n",
    "model_par = \"../data/modelDesign_3DMCGlauber.txt\"\n",
    "mymcmc = Chain(expdata_path=exp_path, model_parafile=model_par)\n"
   ]
  },
  {
   "cell_type": "code",
   "execution_count": null,
   "metadata": {},
   "outputs": [],
   "source": [
    "folder = \"./emulators_full_trained/trained_emulators_PCA/\"\n",
    "emuPathList = [folder+\"AuAu200_dNdy_train_PCSK_trained.sav\",\n",
    "               folder+\"AuAu200_PHOBOSdNdeta_train_PCSK_trained.sav\",\n",
    "               folder+\"AuAu200_PHOBOSv2eta_train_PCSK_trained.sav\",\n",
    "               folder+\"AuAu200_pTvn_train_PCSK_trained.sav\",\n",
    "               folder+\"AuAu19p6_dNdy_train_PCSK_trained.sav\",\n",
    "               folder+\"AuAu19p6_PHOBOSdNdeta_train_PCSK_trained.sav\",\n",
    "               folder+\"AuAu19p6_pTvn_train_PCSK_trained.sav\",\n",
    "               folder+\"AuAu7.7_dNdy_train_PCSK_trained.sav\",\n",
    "               folder+\"AuAu7.7_pTvn_train_PCSK_trained.sav\",\n",
    "               ]\n",
    "mymcmc.loadEmulator(emuPathList)"
   ]
  },
  {
   "cell_type": "code",
   "execution_count": null,
   "metadata": {},
   "outputs": [],
   "source": [
<<<<<<< HEAD
    "# read the chain.pkl file and print the shape of the chain and the likelihood\n",
    "import pickle\n",
    "with open(\"./mcmc/chain.pkl\", \"rb\") as f:\n",
    "    chain = pickle.load(f)\n",
    "    print(chain['chain'].shape)\n",
    "    print(chain['log_likelihood'].shape)"
   ]
  },
  {
   "cell_type": "code",
   "execution_count": null,
   "metadata": {},
   "outputs": [],
   "source": [
    "os.environ[\"OMP_NUM_THREADS\"] = \"1\"\n",
    "# may have to: export RDMAV_FORK_SAFE=1 before running the code\n",
    "\n",
    "n_effective=8000\n",
    "n_active=4000\n",
    "n_prior=16000\n",
    "sample=\"tpcn\"\n",
    "n_max_steps=100\n",
    "random_state=42\n",
    "\n",
    "n_total = 30000\n",
    "n_evidence = 30000\n",
    "\n",
    "pool = 12\n",
    "\n",
    "sampler = mymcmc.run_pocoMC(n_effective=n_effective, n_active=n_active,\n",
    "                            n_prior=n_prior, sample=sample,\n",
    "                            n_max_steps=n_max_steps, random_state=random_state,\n",
    "                            n_total=n_total, n_evidence=n_evidence, pool=pool)\n"
   ]
  },
  {
   "cell_type": "code",
   "execution_count": null,
   "metadata": {},
   "outputs": [],
   "source": [
=======
>>>>>>> 6cedcbcb
    "nsteps = 1000\n",
    "nwalkers = 100\n",
    "nburnsteps = 7000\n",
    "status = None\n",
    "nthin = 2\n",
    "sampler = mymcmc.run_mcmc(nsteps=nsteps, nburnsteps=nburnsteps,\n",
    "                          nwalkers=nwalkers, status=status, nthin=nthin,\n",
    "                          skip_initial_state_check=True)"
   ]
  },
  {
   "cell_type": "code",
   "execution_count": null,
   "metadata": {},
   "outputs": [],
   "source": [
    "nsteps = 1000\n",
    "nwalkers = 100\n",
    "nburnsteps = 7000\n",
    "status = True\n",
    "nthin = 2\n",
    "ntemps = 30\n",
    "\n",
    "sampler = mymcmc.run_MCMC_ptemcee(nsteps=nsteps, nburnsteps=nburnsteps,\n",
    "                          nwalkers=nwalkers, status=status, nthin=nthin, ntemps=ntemps, nthreads=1)"
   ]
  },
  {
   "cell_type": "code",
   "execution_count": null,
   "metadata": {},
   "outputs": [],
   "source": [
    "nsteps=1000\n",
    "nwalkers=100\n",
    "ntemps=30\n",
    "maxtemp=100\n",
    "nstartparameters = 7000\n",
    "\n",
    "sampler = mymcmc.run_MCMC_PTLMC(nsteps=nsteps, nwalkers=nwalkers, ntemps=ntemps, maxtemp=maxtemp, nstartparameters=nstartparameters)"
   ]
  },
  {
   "cell_type": "code",
   "execution_count": null,
   "metadata": {},
   "outputs": [],
   "source": [
    "n_ess=8000\n",
    "n_active=4000\n",
    "n_prior=16000\n",
    "sample=\"pcn\"\n",
    "max_steps=100\n",
    "random_state=42\n",
    "\n",
    "n_total = 20000\n",
    "n_evidence = 20000\n",
    "mymcmc.run_pocoMC(n_ess=n_ess, n_active=n_active, n_prior=n_prior, sample=sample, max_steps=max_steps, random_state=random_state, n_total=n_total, n_evidence=n_evidence)\n"
   ]
  }
 ],
 "metadata": {
  "kernelspec": {
   "display_name": "Python 3",
   "language": "python",
   "name": "python3"
  },
  "language_info": {
   "codemirror_mode": {
    "name": "ipython",
    "version": 3
   },
   "file_extension": ".py",
   "mimetype": "text/x-python",
   "name": "python",
   "nbconvert_exporter": "python",
   "pygments_lexer": "ipython3",
   "version": "3.10.12"
  }
 },
 "nbformat": 4,
 "nbformat_minor": 2
}<|MERGE_RESOLUTION|>--- conflicted
+++ resolved
@@ -53,7 +53,6 @@
    "metadata": {},
    "outputs": [],
    "source": [
-<<<<<<< HEAD
     "# read the chain.pkl file and print the shape of the chain and the likelihood\n",
     "import pickle\n",
     "with open(\"./mcmc/chain.pkl\", \"rb\") as f:\n",
@@ -95,8 +94,6 @@
    "metadata": {},
    "outputs": [],
    "source": [
-=======
->>>>>>> 6cedcbcb
     "nsteps = 1000\n",
     "nwalkers = 100\n",
     "nburnsteps = 7000\n",
